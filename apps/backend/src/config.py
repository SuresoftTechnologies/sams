"""
Application configuration using Pydantic Settings.
"""

from typing import Literal

from pydantic import field_validator
from pydantic_settings import BaseSettings, SettingsConfigDict


class Settings(BaseSettings):
    """Application settings."""

    model_config = SettingsConfigDict(
        env_file=".env",
        env_file_encoding="utf-8",
        case_sensitive=True,
        extra="ignore",
    )

    # Application
    APP_ENV: Literal["development", "staging", "production"] = "development"
    APP_DEBUG: bool = True
    APP_HOST: str = "0.0.0.0"
    APP_PORT: int = 8000

    # Database
    DATABASE_URL: str = "postgresql+asyncpg://sams:sams@localhost:5432/sams"

    # Redis
    REDIS_URL: str = "redis://localhost:6379/0"

    # JWT
    JWT_ACCESS_SECRET: str = "change-me-in-production"
    JWT_REFRESH_SECRET: str = "change-me-in-production"
    JWT_ACCESS_EXPIRES_MINUTES: int = 15
    JWT_REFRESH_EXPIRES_DAYS: int = 7
    JWT_ALGORITHM: str = "HS256"

    # CORS
    CORS_ORIGINS: str | list[str] = "http://localhost:5173,http://localhost:3000"

    @field_validator("CORS_ORIGINS", mode="before")
    @classmethod
    def parse_cors_origins(cls, v):
        """Parse CORS_ORIGINS from comma-separated string or list."""
        if isinstance(v, str):
            return [origin.strip() for origin in v.split(",")]
        return v

    # Storage
    UPLOAD_DIR: str = "./uploads"
    MAX_UPLOAD_SIZE_MB: int = 10

    # QR Code
    QR_CODE_BASE_URL: str = "http://localhost:5173/assets"
    APP_FRONTEND_URL: str = "http://localhost:5173"

<<<<<<< HEAD

    # DeepSeek OCR API (Vision 모델)
    DEEPSEEK_API_BASE: str = "http://10.10.10.200:19751/v1"
    DEEPSEEK_OCR_MODEL: str = "deepseek-ai/DeepSeek-OCR"  # Vision 모델 (OCR용)
    DEEPSEEK_API_KEY: str = "EMPTY"
    DEEPSEEK_TIMEOUT: int = 60

    # Qwen Chat API (텍스트 분석용)
    QWEN_API_BASE: str = "http://10.10.10.200:19750/v1"
    QWEN_CHAT_MODEL: str = "Qwen/Qwen3-32B"  # Chat 모델 (텍스트 분석용)
    QWEN_API_KEY: str = "EMPTY"
    QWEN_TIMEOUT: int = 60

    # Receipt Analysis Settings
    USE_VISION_FOR_ANALYSIS: bool = False  # True: Vision 직접 분석, False: Chat 모델 사용 (권장)
    
    # OCR Settings
    DEFAULT_OCR_METHOD: str = "deepseek"  # Only DeepSeek OCR is supported
    OCR_LANGUAGE: str = "kor+eng"  # Not used for DeepSeek (kept for backward compatibility)
=======
    # Email (SMTP)
    SMTP_HOST: str = "smtp.gmail.com"
    SMTP_PORT: int = 587
    SMTP_USER: str = ""
    SMTP_PASSWORD: str = ""
    SMTP_FROM_EMAIL: str = ""
    SMTP_FROM_NAME: str = "SureSoft AMS"
    SMTP_USE_TLS: bool = True
>>>>>>> ce6ed814

    @property
    def MAX_UPLOAD_SIZE_BYTES(self) -> int:
        """Convert MB to bytes."""
        return self.MAX_UPLOAD_SIZE_MB * 1024 * 1024


# Global settings instance
settings = Settings()<|MERGE_RESOLUTION|>--- conflicted
+++ resolved
@@ -56,7 +56,15 @@
     QR_CODE_BASE_URL: str = "http://localhost:5173/assets"
     APP_FRONTEND_URL: str = "http://localhost:5173"
 
-<<<<<<< HEAD
+    # Email (SMTP)
+    SMTP_HOST: str = "smtp.gmail.com"
+    SMTP_PORT: int = 587
+    SMTP_USER: str = ""
+    SMTP_PASSWORD: str = ""
+    SMTP_FROM_EMAIL: str = ""
+    SMTP_FROM_NAME: str = "SureSoft AMS"
+    SMTP_USE_TLS: bool = True
+
 
     # DeepSeek OCR API (Vision 모델)
     DEEPSEEK_API_BASE: str = "http://10.10.10.200:19751/v1"
@@ -76,16 +84,6 @@
     # OCR Settings
     DEFAULT_OCR_METHOD: str = "deepseek"  # Only DeepSeek OCR is supported
     OCR_LANGUAGE: str = "kor+eng"  # Not used for DeepSeek (kept for backward compatibility)
-=======
-    # Email (SMTP)
-    SMTP_HOST: str = "smtp.gmail.com"
-    SMTP_PORT: int = 587
-    SMTP_USER: str = ""
-    SMTP_PASSWORD: str = ""
-    SMTP_FROM_EMAIL: str = ""
-    SMTP_FROM_NAME: str = "SureSoft AMS"
-    SMTP_USE_TLS: bool = True
->>>>>>> ce6ed814
 
     @property
     def MAX_UPLOAD_SIZE_BYTES(self) -> int:
